--- conflicted
+++ resolved
@@ -2,7 +2,6 @@
 
 All notable changes to this project will be documented in this file, in reverse chronological order by release.
 
-<<<<<<< HEAD
 ## 0.6.0 - TBD
 
 ### Added
@@ -24,7 +23,7 @@
 ### Fixed
 
 - Nothing.
-=======
+
 ## 0.5.2 - 2021-02-16
 
 
@@ -43,7 +42,6 @@
 #### bug
 
  - [24: Fix uuid to string methods](https://github.com/open-code-modeling/json-schema-to-php-ast/issues/24) thanks to @sandrokeil
->>>>>>> b8e013e5
 
 ## 0.5.1 - 2021-02-12
 
