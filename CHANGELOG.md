--- conflicted
+++ resolved
@@ -2,7 +2,6 @@
 
 All notable changes to this project will be documented in this file, in reverse chronological order by release.
 
-<<<<<<< HEAD
 ## 0.6.0 - TBD
 
 ### Added
@@ -24,7 +23,7 @@
 ### Fixed
 
 - Nothing.
-=======
+
 ## 0.5.4 - 2021-07-27
 
 
@@ -42,7 +41,7 @@
 
 #### bug
 
- - [28: ArrayFactory toArray() calls wrong method](https://github.com/open-code-modeling/json-schema-to-php-ast/issues/28) thanks to @sandrokeil
+- [28: ArrayFactory toArray() calls wrong method](https://github.com/open-code-modeling/json-schema-to-php-ast/issues/28) thanks to @sandrokeil
 
 ## 0.5.3 - 2021-02-18
 
@@ -61,8 +60,7 @@
 
 #### enhancement
 
- - [26: Add namespace shortcut](https://github.com/open-code-modeling/json-schema-to-php-ast/issues/26) thanks to @sandrokeil
->>>>>>> e02221ac
+- [26: Add namespace shortcut](https://github.com/open-code-modeling/json-schema-to-php-ast/issues/26) thanks to @sandrokeil
 
 ## 0.5.2 - 2021-02-16
 
